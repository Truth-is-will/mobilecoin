--- conflicted
+++ resolved
@@ -10,11 +10,8 @@
 mc-account-keys = { path = "../account-keys" }
 mc-attest-core = { path = "../attest/core" }
 mc-crypto-keys = { path = "../crypto/keys" }
-<<<<<<< HEAD
 mc-crypto-multisig = { path = "../crypto/multisig" }
-=======
 mc-transaction-core = { path = "../transaction/core" }
->>>>>>> 23595d75
 mc-util-repr-bytes = { path = "../util/repr-bytes" }
 mc-util-serial = { path = "../util/serial" }
 mc-watcher-api = { path = "../watcher/api" }
